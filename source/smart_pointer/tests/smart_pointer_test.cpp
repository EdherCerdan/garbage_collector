--- conflicted
+++ resolved
@@ -177,17 +177,13 @@
         << "Deberían existir exactamente 3 instancias activas de la clase "
            "Counter.";
 
-<<<<<<< HEAD
+
     three = two = basic_pointer;  // Chained Assign.
-=======
-    three = two = basic_pointer; // Chained Assign.
->>>>>>> af49cfac
 
     EXPECT_EQ(basic_pointer.GetReferenceCount(), 3)
         << "El conteo de referencias debería ser 1.";
     EXPECT_NE(basic_pointer.GetPointer(), nullptr)
         << "El recurso almacenado por basic_pointer debería ser no-NULL.";
-<<<<<<< HEAD
     EXPECT_EQ(Counter::GetNumInstances(), 1)
         << "Debería existir exactamente una instancia activa de la clase "
            "Counter.";
@@ -226,9 +222,6 @@
         << "El tercer puntero no debería tener el valor original.";
     EXPECT_EQ(two.GetPointer(), old_value)
         << "El segundo puntero debría tener el mismo valor que el original.";
-=======
-    
->>>>>>> af49cfac
   }
   EXPECT_EQ(Counter::GetNumInstances(), 0)
       << "No debería existir ninguna instancia de la clase Counter.";
